--- conflicted
+++ resolved
@@ -1,25 +1,18 @@
 # SEO Lighthouse Changelog
 
-<<<<<<< HEAD
-<<<<<<< HEAD
 ## [1.1.0] - 2024-01-21
+-  Improved Lighthouse path finding mechanism
+-  Added support for multiple Lighthouse installation locations
+-  Enhanced error handling and removed unnecessary error messages
+-  Fixed local and global Lighthouse CLI detection
+-  Updated dependencies to latest versions
 
-- Improved Lighthouse path finding mechanism
-- Added support for multiple Lighthouse installation locations
-- Enhanced error handling and removed unnecessary error messages
-- Fixed local and global Lighthouse CLI detection
-- Updated dependencies to latest versions
+## [1.0.0] - 2024-11-26
+-  Initial version of SEO Lighthouse
+-  Support for comprehensive SEO and performance audits
+-  Device type selection (mobile/desktop)
+-  Custom output path selection
+-  Analysis categories selection (Performance, Accessibility, Best Practices, SEO)
 
-## [1.0.0] - Initial Release
-
-- Initial version of SEO Lighthouse
-- Support for comprehensive SEO and performance audits
-- Device type selection (mobile/desktop)
-- Custom output path selection
-- Analysis categories selection (Performance, Accessibility, Best Practices, SEO)
-=======
 ## [Initial Version] - 2024-11-26
->>>>>>> contributions/merge-1737536008023
-=======
-## [Initial Version] - 2024-11-26
->>>>>>> 1cc2ae65
+-  Initial version of the project with basic features.